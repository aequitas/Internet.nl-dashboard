# enable debug by default
DEBUG=1
<<<<<<< HEAD

# during development, just have ipv6 on.
export NETWORK_SUPPORTS_IPV6=1

# add tools to path
export PATH=$PWD/tools/:$PATH

# pip should not complain about its version, mostly leads to red herrings
export PIP_DISABLE_PIP_VERSION_CHECK=1
=======

# pip should not complain about its version, mostly leads to red herrings
export PIP_DISABLE_PIP_VERSION_CHECK=1

# export virtualenv and path used for this project
if test "$(uname -s)" = "Darwin";then
    ENV=~/Library/Caches/virtualenvs/$(basename $PWD)
else
    ENV=${XDG_CACHE_HOME:-~/.cache}/virtualenvs/$(basename $PWD)
fi
export VIRTUAL_ENV=${VIRTUAL_ENV:-${ENV}}
export PATH=${VIRTUAL_ENV}/bin:$PATH
>>>>>>> 515f458f

# export virtualenv and path used for this project
if test "$(uname -s)" = "Darwin";then
    export VIRTUAL_ENV=~/Library/Caches/virtualenvs/$(basename $PWD)
else
    export VIRTUAL_ENV=${XDG_CACHE_HOME:-~/.cache}/virtualenvs/$(basename $PWD)
fi
export PATH=${VIRTUAL_ENV}/bin:$PATH<|MERGE_RESOLUTION|>--- conflicted
+++ resolved
@@ -1,16 +1,5 @@
 # enable debug by default
 DEBUG=1
-<<<<<<< HEAD
-
-# during development, just have ipv6 on.
-export NETWORK_SUPPORTS_IPV6=1
-
-# add tools to path
-export PATH=$PWD/tools/:$PATH
-
-# pip should not complain about its version, mostly leads to red herrings
-export PIP_DISABLE_PIP_VERSION_CHECK=1
-=======
 
 # pip should not complain about its version, mostly leads to red herrings
 export PIP_DISABLE_PIP_VERSION_CHECK=1
@@ -23,12 +12,6 @@
 fi
 export VIRTUAL_ENV=${VIRTUAL_ENV:-${ENV}}
 export PATH=${VIRTUAL_ENV}/bin:$PATH
->>>>>>> 515f458f
 
-# export virtualenv and path used for this project
-if test "$(uname -s)" = "Darwin";then
-    export VIRTUAL_ENV=~/Library/Caches/virtualenvs/$(basename $PWD)
-else
-    export VIRTUAL_ENV=${XDG_CACHE_HOME:-~/.cache}/virtualenvs/$(basename $PWD)
-fi
-export PATH=${VIRTUAL_ENV}/bin:$PATH+export SECRET_KEY="_dzlo^9d#ox6!7c9rju@=u8+4^sprqocy3s*l*ejc2yr34@&89"
+export FIELD_ENCRYPTION_KEY="b'_H1RMbPAgbhGHfG0Ok38OK6zNZ90P7AU9wULXp3aa1A='"